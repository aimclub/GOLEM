--- conflicted
+++ resolved
@@ -39,22 +39,19 @@
         self.graph_generation_params = graph_gen_params
         self.parameters = parameters
         self._mutations_repo = mutations_repo or base_mutations_repo
-<<<<<<< HEAD
+
         self._operator_agent = self._init_operator_agent(graph_gen_params, parameters, requirements)
         self.agent_experience = ExperienceBuffer(window_size=parameters.window_size)
-=======
-        self._operator_agent = self._init_operator_agent(parameters, requirements)
-        self.agent_experience = ExperienceBuffer()
->>>>>>> f6e1e353
+
 
     @staticmethod
-    def _init_operator_agent(parameters: 'GPAlgorithmParameters',
+    def _init_operator_agent(graph_gen_params: GraphGenerationParams, parameters: 'GPAlgorithmParameters',
                              requirements: OptimizationParameters):
         kind = parameters.adaptive_mutation_type
         if kind == MutationAgentTypeEnum.default or kind == MutationAgentTypeEnum.random:
             agent = RandomAgent(actions=parameters.mutation_types)
         elif kind == MutationAgentTypeEnum.bandit:
-<<<<<<< HEAD
+
             agent = MultiArmedBanditAgent(actions=parameters.mutation_types,
                                           n_jobs=requirements.n_jobs,
                                           path_to_save=requirements.agent_dir,
@@ -66,11 +63,7 @@
                 available_operations=graph_gen_params.node_factory.get_all_available_operations(),
                 n_jobs=requirements.n_jobs,
                 decaying_factor=parameters.decaying_factor)
-=======
-            agent = MultiArmedBanditAgent(parameters.mutation_types, n_jobs=requirements.n_jobs)
-        elif kind == MutationAgentTypeEnum.contextual_bandit:
-            raise NotImplementedError()
->>>>>>> f6e1e353
+
         else:
             raise TypeError(f'Unknown parameter {kind}')
         return agent
@@ -81,7 +74,7 @@
 
     def __call__(self, population: Union[Individual, PopulationT]) -> Union[Individual, PopulationT]:
         if isinstance(population, Individual):
-<<<<<<< HEAD
+
             population = [population]
         #mutated_population, mutations_applied = unzip(map(self._mutation, population))
         final_population, mutations_applied,application_attempts = unzip(map(self._mutation, population))
@@ -94,13 +87,7 @@
         return final_population
 
 
-=======
-            return self._mutation(population)[0]
-      #  print('whole population',population)
-        mutated_population, mutations_applied = unzip(map(self._mutation, population))
-        return mutated_population
 
->>>>>>> f6e1e353
     def _mutation(self, individual: Individual) -> Tuple[Individual, Optional[MutationIdType]]:
         """ Function applies mutation operator to graph """
         mutation_applied = None
@@ -110,10 +97,9 @@
             new_graph, mutation_applied = self._apply_mutations(new_graph)
             if mutation_applied is None:
                 continue
-<<<<<<< HEAD
+
             application_attempt = True
-=======
->>>>>>> f6e1e353
+
             #is_correct_graph = self.graph_generation_params.verifier(new_graph)
             #print('is correct', is_correct_graph, datetime.now())
             if True:#is_correct_graph:
@@ -129,11 +115,9 @@
         else:
             self.log.debug('Number of mutation attempts exceeded. '
                            'Please check optimization parameters for correctness.')
-<<<<<<< HEAD
+
         return individual, mutation_applied,application_attempt
-=======
-        return individual, mutation_applied
->>>>>>> f6e1e353
+
 
     def _sample_num_of_mutations(self) -> int:
         # most of the time returns 1 or rarely several mutations
